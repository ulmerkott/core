--- conflicted
+++ resolved
@@ -18,11 +18,8 @@
     ATTR_DAILY_GOAL,
     ATTR_LIVE_TRACKING_REMAINING,
     ATTR_MINUTES_ACTIVE,
-<<<<<<< HEAD
     ATTR_TRACKER_STATE,
-=======
     CLIENT,
->>>>>>> aca00667
     DOMAIN,
     SERVER_UNAVAILABLE,
     TRACKABLES,
@@ -158,16 +155,9 @@
 
 
 async def async_setup_entry(hass, entry, async_add_entities):
-<<<<<<< HEAD
-    """Set up Tractive sensors."""
-    client = hass.data[DOMAIN][entry.entry_id]
-
-    trackables = await client.trackable_objects()
-=======
     """Set up Tractive device trackers."""
     client = hass.data[DOMAIN][entry.entry_id][CLIENT]
     trackables = hass.data[DOMAIN][entry.entry_id][TRACKABLES]
->>>>>>> aca00667
 
     entities = []
 
